--- conflicted
+++ resolved
@@ -36,19 +36,14 @@
       tags: users
     - role: nginx
       nginx_sites:
-      - lms
-      - cms
-<<<<<<< HEAD
-      - verify
+        - lms
+        - cms
+        - verify
       nginx_template_directory: "{{local_dir}}/nginx/templates/"
+      nginx_default_sites:
+        - lms
     - role: edxapp
       devstack: false
-=======
-      - lms-preview
-      nginx_default_sites:
-      - lms
-    - edxapp
->>>>>>> 7bc2c211
     - apache
     - shibboleth
     #- datadog
