- name: setup the edxapp env
  notify:
  - "restart edxapp"
  - "restart edxapp_workers"
  template: >
    src=edxapp_env.j2 dest={{ edxapp_app_dir }}/edxapp_env
    owner={{ edxapp_user }}  group={{ common_web_user }}
    mode=0644

# Optional auth for git
- name: create ssh script for git (not authenticated)
  template: >
    src=git_ssh_noauth.sh.j2 dest={{ edxapp_git_ssh }}
    owner={{ edxapp_user }} mode=750
  when: not EDXAPP_USE_GIT_IDENTITY

- name: create ssh script for git (authenticated)
  template: >
    src=git_ssh_auth.sh.j2 dest={{ edxapp_git_ssh }}
    owner={{ edxapp_user }} mode=750
  when: EDXAPP_USE_GIT_IDENTITY

- name: install read-only ssh key
  copy: >
    src={{ EDXAPP_LOCAL_GIT_IDENTITY }} dest={{ edxapp_git_identity }}
    force=yes owner={{ edxapp_user }} mode=0600
  when: EDXAPP_USE_GIT_IDENTITY

# Do A Checkout
- name: checkout edx-platform repo into {{edxapp_code_dir}}
  git: dest={{edxapp_code_dir}} repo={{edx_platform_repo}} version={{edx_platform_version}}
  register: chkout
  sudo_user: "{{ edxapp_user }}"
  environment:
    GIT_SSH: "{{ edxapp_git_ssh }}"
  notify:
  - "restart edxapp"
  - "restart edxapp_workers"

- name: git clean after checking out edx-platform
  shell: cd {{edxapp_code_dir}} && git clean -xdf
  sudo_user: "{{ edxapp_user }}"
  notify:
  - "restart edxapp"
  - "restart edxapp_workers"

- name: checkout theme
  git: dest={{ edxapp_app_dir }}/themes/{{edxapp_theme_name}} repo={{edxapp_theme_source_repo}} version={{edxapp_theme_version}}
  when: edxapp_theme_name != ''
  sudo_user: "{{ edxapp_user }}"
  environment:
    GIT_SSH: "{{ edxapp_git_ssh }}"
  notify:
  - "restart edxapp"
  - "restart edxapp_workers"

- name: remove read-only ssh key
  file: path={{ edxapp_git_identity }} state=absent
  when: EDXAPP_USE_GIT_IDENTITY

- name: create checksum for requirements, package.json and Gemfile
  shell: >
    /usr/bin/md5sum {{ " ".join(edxapp_chksum_req_files) }} 2>/dev/null > /var/tmp/edxapp.req.new
  sudo_user: "{{ edxapp_user }}"
  ignore_errors: true

- stat: path=/var/tmp/edxapp.req.new
  register: new
  sudo_user: "{{ edxapp_user }}"

- stat: path=/var/tmp/edxapp.req.installed
  register: inst
  sudo_user: "{{ edxapp_user }}"

# Substitute github mirror in all requirements files
# This is run on every single deploy
- name: Updating requirement files for git mirror
  command: |
    /bin/sed -i -e 's/github\.com/{{ COMMON_GIT_MIRROR }}/g' {{ " ".join(edxapp_all_req_files) }}
  sudo_user: "{{ edxapp_user }}"
  notify:
  - "restart edxapp"
  - "restart edxapp_workers"

# Ruby plays that need to be run after platform updates.
- name: gem install bundler
  shell: >
    gem install bundle
      chdir={{ edxapp_code_dir }}
      executable=/bin/bash
  environment: "{{ edxapp_environment }}"
  sudo_user: "{{ edxapp_user }}"
  notify:
  - "restart edxapp"
  - "restart edxapp_workers"

- name: bundle install
  shell: >
    bundle install --binstubs
      chdir={{ edxapp_code_dir }}
      executable=/bin/bash
  sudo_user: "{{ edxapp_user }}"
  environment: "{{ edxapp_environment }}"
  notify:
  - "restart edxapp"
  - "restart edxapp_workers"

# Set the npm registry
- name: Set the npm registry
  shell:
    npm config set registry 'http://registry.npmjs.org'
    creates="{{ edxapp_app_dir }}/.npmrc"
  sudo_user: "{{ edxapp_user }}"
  environment: "{{ edxapp_environment }}"
  notify:
  - "restart edxapp"
  - "restart edxapp_workers"

# Node play that need to be run after platform updates.
- name: Install edx-platform npm dependencies
  shell: npm install chdir={{ edxapp_code_dir }}
  sudo_user: "{{ edxapp_user }}"
  environment: "{{ edxapp_environment }}"
  notify:
  - "restart edxapp"
  - "restart edxapp_workers"

# Substitute github mirror in all requirements files
- name: Updating requirement files for git mirror
  command: |
    /bin/sed -i -e 's/github\.com/{{ COMMON_GIT_MIRROR }}/g' {{ item }}
  with_items:
    - "{{ base_requirements_file }}"
    - "{{ pre_requirements_file }}"
    - "{{ post_requirements_file }}"
    - "{{ repo_requirements_file }}"
    - "{{ github_requirements_file }}"
    - "{{ local_requirements_file }}"
    - "{{ sandbox_base_requirements }}"
    - "{{ sandbox_local_requirements }}"
    - "{{ sandbox_post_requirements }}"
  tags:
    - lms
    - cms
    - install
    - deploy

# Install the python pre requirements into {{ edxapp_venv_dir }}
- name : install python pre-requirements
  pip: >
    requirements="{{pre_requirements_file}}"
    virtualenv="{{edxapp_venv_dir}}"
    state=present
    extra_args="-i {{ edxapp_pypi_local_mirror }}"
  sudo_user: "{{ edxapp_user }}"
  environment: "{{ edxapp_environment }}"
  notify:
  - "restart edxapp"
  - "restart edxapp_workers"
  when: not inst.stat.exists or new.stat.md5 != inst.stat.md5

# Install the python modules into {{ edxapp_venv_dir }}
- name : install python base-requirements
  # Need to use shell rather than pip so that we can maintain the context of our current working directory; some
  # requirements are pathed relative to the edx-platform repo. Using the pip from inside the virtual environment implicitly
  # installs everything into that virtual environment.
  shell: >
    {{ edxapp_venv_dir }}/bin/pip install -i {{ edxapp_pypi_local_mirror }} --exists-action w --use-mirrors -r {{ base_requirements_file }}
    chdir={{ edxapp_code_dir }}
  environment: "{{ edxapp_environment }}"
  sudo_user: "{{ edxapp_user }}"
  notify:
  - "restart edxapp"
  - "restart edxapp_workers"
  when: not inst.stat.exists or new.stat.md5 != inst.stat.md5

# Install the python post requirements into {{ edxapp_venv_dir }}
- name : install python post-requirements
  pip: >
    requirements="{{post_requirements_file}}"
    virtualenv="{{edxapp_venv_dir}}"
    state=present
    extra_args="-i {{ edxapp_pypi_local_mirror }}"
  sudo_user: "{{ edxapp_user }}"
  environment: "{{ edxapp_environment }}"
  notify:
  - "restart edxapp"
  - "restart edxapp_workers"
  when: not inst.stat.exists or new.stat.md5 != inst.stat.md5

# Install the final python modules into {{ edxapp_venv_dir }}
- name : install python post-post requirements
  # Need to use shell rather than pip so that we can maintain the context of our current working directory; some
  # requirements are pathed relative to the edx-platform repo. Using the pip from inside the virtual environment implicitly
  # installs everything into that virtual environment.
  shell: >
    {{ edxapp_venv_dir }}/bin/pip install -i {{ edxapp_pypi_local_mirror }} --exists-action w --use-mirrors -r {{ item }}
    chdir={{ edxapp_code_dir }}
  with_items:
  - "{{ repo_requirements_file }}"
  - "{{ github_requirements_file }}"
  - "{{ local_requirements_file }}"
  sudo_user: "{{ edxapp_user }}"
  notify:
  - "restart edxapp"
  - "restart edxapp_workers"


# Install the sandbox python modules into {{ edxapp_venv_dir }}
- name : install sandbox requirements into regular venv
  # Need to use shell rather than pip so that we can maintain the context of our current working directory; some
  # requirements are pathed relative to the edx-platform repo. Using the pip from inside the virtual environment implicitly
  # installs everything into that virtual environment.
  shell: >
    {{ edxapp_venv_dir }}/bin/pip install -i {{ edxapp_pypi_local_mirror }} --exists-action w --use-mirrors -r {{ item }}
    chdir={{ edxapp_code_dir }}
  with_items:
  - "{{ sandbox_base_requirements }}"
  - "{{ sandbox_local_requirements }}"
  - "{{ sandbox_post_requirements }}"
  sudo_user: "{{ edxapp_user }}"
  when: "not EDXAPP_PYTHON_SANDBOX and (not inst.stat.exists or new.stat.md5 != inst.stat.md5)"
<<<<<<< HEAD
=======
  notify:
  - "restart edxapp"
  - "restart edxapp_workers"

# The next few tasks set up the python code sandbox

# need to disable this profile, otherwise the pip inside the sandbox venv has no permissions
# to install anything
- name: code sandbox | put sandbox apparmor profile in complain mode
  command: /usr/sbin/aa-complain /etc/apparmor.d/code.sandbox
  when: EDXAPP_PYTHON_SANDBOX
  tags:
  - edxapp-sandbox

- name: code sandbox | Install base sandbox requirements and create sandbox virtualenv
  pip: >
    requirements="{{sandbox_base_requirements}}"
    virtualenv="{{edxapp_sandbox_venv_dir}}"
    state=present
    extra_args="-i {{ edxapp_pypi_local_mirror }} --exists-action w --use-mirrors"
  sudo_user: "{{ edxapp_sandbox_user }}"
  when: EDXAPP_PYTHON_SANDBOX
>>>>>>> 7bc2c211
  notify:
  - "restart edxapp"
  - "restart edxapp_workers"
  tags:
  - edxapp-sandbox

<<<<<<< HEAD
# The next few tasks set up the python code sandbox

# need to disable this profile, otherwise the pip inside the sandbox venv has no permissions
# to install anything
- name: edxapp | code sandbox | put sandbox apparmor profile in complain mode
  command: /usr/sbin/aa-complain /etc/apparmor.d/code.sandbox
  when: EDXAPP_PYTHON_SANDBOX
  tags:
  - deploy
  - edxapp-sandbox

- name: edxapp | code sandbox | Install base sandbox requirements and create sandbox virtualenv
  pip: >
    requirements="{{sandbox_base_requirements}}"
    virtualenv="{{edxapp_sandbox_venv_dir}}"
    state=present
    extra_args="-i {{ edxapp_pypi_local_mirror }} --exists-action w --use-mirrors"
  sudo_user: "{{ edxapp_sandbox_user }}"
  when: EDXAPP_PYTHON_SANDBOX
  notify:
  - "edxapp | restart edxapp"
  - "edxapp | restart edxapp_workers"
  tags:
  - deploy
  - edxapp-sandbox

- name: edxapp | code sandbox | Install sandbox requirements into sandbox venv
=======
- name: code sandbox | Install sandbox requirements into sandbox venv
>>>>>>> 7bc2c211
  shell: >
    {{ edxapp_sandbox_venv_dir }}/bin/pip install -i {{ edxapp_pypi_local_mirror }} --exists-action w --use-mirrors -r {{ item }}
    chdir={{ edxapp_code_dir }}
  with_items:
  - "{{ sandbox_local_requirements }}"
  - "{{ sandbox_post_requirements }}"
  sudo_user: "{{ edxapp_sandbox_user }}"
  when: EDXAPP_PYTHON_SANDBOX
  register: sandbox_install_output
  changed_when: "'installed' in sandbox_install_output"
  notify:
<<<<<<< HEAD
  - "edxapp | restart edxapp"
  - "edxapp | restart edxapp_workers"
  tags:
  - deploy
  - edxapp-sandbox

- name: edxapp | code sandbox | put code sandbox into aa-enforce or aa-complain mode, depending on EDXAPP_SANDBOX_ENFORCE
  command: /usr/sbin/{{ edxapp_aa_command }} /etc/apparmor.d/code.sandbox
  when: EDXAPP_PYTHON_SANDBOX
  tags:
  - deploy
  - edxapp-sandbox

- name: edxapp | compiling all py files in the edx-platform repo
=======
  - "restart edxapp"
  - "restart edxapp_workers"
  tags:
  - edxapp-sandbox

- name: code sandbox | put code sandbox into aa-enforce or aa-complain mode, depending on EDXAPP_SANDBOX_ENFORCE
  command: /usr/sbin/{{ edxapp_aa_command }} /etc/apparmor.d/code.sandbox
  when: EDXAPP_PYTHON_SANDBOX
  tags:
  - edxapp-sandbox

- name: compiling all py files in the edx-platform repo
>>>>>>> 7bc2c211
  shell: "{{ edxapp_venv_bin }}/python -m compileall {{ edxapp_code_dir }}"
  sudo_user: "{{ edxapp_user }}"
  notify:
  - "restart edxapp"
  - "restart edxapp_workers"

  # alternative would be to give {{ common_web_user }} read access
  # to the virtualenv but that permission change will require
  # root access.
- name: give other read permissions to the virtualenv
  command: chmod -R o+r "{{ edxapp_venv_dir }}"
  notify:
  - "restart edxapp"
  - "restart edxapp_workers"

- name: create checksum for installed requirements
  shell: cp /var/tmp/edxapp.req.new /var/tmp/edxapp.req.installed
  sudo_user: "{{ edxapp_user }}"
  notify: "restart edxapp"

# https://code.launchpad.net/~wligtenberg/django-openid-auth/mysql_fix/+merge/22726
# This is necessary for when syncdb is run and the django_openid_auth module is installed,
# not sure if this fix will ever get merged
- name: openid workaround
  shell: sed -i -e 's/claimed_id = models.TextField(max_length=2047, unique=True/claimed_id = models.TextField(max_length=2047/' {{ edxapp_venv_dir }}/lib/python2.7/site-packages/django_openid_auth/models.py
  when: openid_workaround is defined
  sudo_user: "{{ edxapp_user }}"
  notify:
  - "restart edxapp"
  - "restart edxapp_workers"

# creates the supervisor jobs for the
# service variants configured, runs
# gather_assets and db migrations
- include: service_variant_config.yml

  # call supervisorctl update. this reloads
  # the supervisorctl config and restarts
  # the services if any of the configurations
  # have changed.

- name: update supervisor configuration
  shell:  "{{ supervisor_ctl }} -c {{ supervisor_cfg }} update"
  register: supervisor_update
  sudo_user: "{{ supervisor_service_user }}"
  changed_when: supervisor_update.stdout != ""
  when: not devstack

- name: ensure edxapp has started
  supervisorctl_local: >
    state=started
    supervisorctl_path={{ supervisor_ctl }}
    config={{ supervisor_cfg }}
    name="edxapp:{{ item }}"
  sudo_user: "{{ supervisor_service_user }}"
<<<<<<< HEAD
  when: not devstack and celery_worker is not defined
=======
  when: celery_worker is not defined and not devstack
>>>>>>> 7bc2c211
  with_items: service_variants_enabled

- name: ensure edxapp_workers has started
  supervisorctl_local: >
    name="edxapp_worker:{{ item.service_variant }}_{{ item.queue }}_{{ item.concurrency }}"
    supervisorctl_path={{ supervisor_ctl }}
    config={{ supervisor_cfg }}
    state=started
  when: celery_worker is defined and not devstack
  with_items: edxapp_workers
  sudo_user: "{{ supervisor_service_user }}"

- name: create a symlink for venv python
  file: >
    src="{{ edxapp_venv_bin }}/{{ item }}"
    dest={{ COMMON_BIN_DIR }}/{{ item }}.edxapp
    state=link
  with_items:
  - python
  - pip


- set_fact: edxapp_installed=true<|MERGE_RESOLUTION|>--- conflicted
+++ resolved
@@ -220,8 +220,6 @@
   - "{{ sandbox_post_requirements }}"
   sudo_user: "{{ edxapp_user }}"
   when: "not EDXAPP_PYTHON_SANDBOX and (not inst.stat.exists or new.stat.md5 != inst.stat.md5)"
-<<<<<<< HEAD
-=======
   notify:
   - "restart edxapp"
   - "restart edxapp_workers"
@@ -244,44 +242,13 @@
     extra_args="-i {{ edxapp_pypi_local_mirror }} --exists-action w --use-mirrors"
   sudo_user: "{{ edxapp_sandbox_user }}"
   when: EDXAPP_PYTHON_SANDBOX
->>>>>>> 7bc2c211
   notify:
   - "restart edxapp"
   - "restart edxapp_workers"
   tags:
   - edxapp-sandbox
 
-<<<<<<< HEAD
-# The next few tasks set up the python code sandbox
-
-# need to disable this profile, otherwise the pip inside the sandbox venv has no permissions
-# to install anything
-- name: edxapp | code sandbox | put sandbox apparmor profile in complain mode
-  command: /usr/sbin/aa-complain /etc/apparmor.d/code.sandbox
-  when: EDXAPP_PYTHON_SANDBOX
-  tags:
-  - deploy
-  - edxapp-sandbox
-
-- name: edxapp | code sandbox | Install base sandbox requirements and create sandbox virtualenv
-  pip: >
-    requirements="{{sandbox_base_requirements}}"
-    virtualenv="{{edxapp_sandbox_venv_dir}}"
-    state=present
-    extra_args="-i {{ edxapp_pypi_local_mirror }} --exists-action w --use-mirrors"
-  sudo_user: "{{ edxapp_sandbox_user }}"
-  when: EDXAPP_PYTHON_SANDBOX
-  notify:
-  - "edxapp | restart edxapp"
-  - "edxapp | restart edxapp_workers"
-  tags:
-  - deploy
-  - edxapp-sandbox
-
-- name: edxapp | code sandbox | Install sandbox requirements into sandbox venv
-=======
 - name: code sandbox | Install sandbox requirements into sandbox venv
->>>>>>> 7bc2c211
   shell: >
     {{ edxapp_sandbox_venv_dir }}/bin/pip install -i {{ edxapp_pypi_local_mirror }} --exists-action w --use-mirrors -r {{ item }}
     chdir={{ edxapp_code_dir }}
@@ -293,22 +260,6 @@
   register: sandbox_install_output
   changed_when: "'installed' in sandbox_install_output"
   notify:
-<<<<<<< HEAD
-  - "edxapp | restart edxapp"
-  - "edxapp | restart edxapp_workers"
-  tags:
-  - deploy
-  - edxapp-sandbox
-
-- name: edxapp | code sandbox | put code sandbox into aa-enforce or aa-complain mode, depending on EDXAPP_SANDBOX_ENFORCE
-  command: /usr/sbin/{{ edxapp_aa_command }} /etc/apparmor.d/code.sandbox
-  when: EDXAPP_PYTHON_SANDBOX
-  tags:
-  - deploy
-  - edxapp-sandbox
-
-- name: edxapp | compiling all py files in the edx-platform repo
-=======
   - "restart edxapp"
   - "restart edxapp_workers"
   tags:
@@ -321,7 +272,6 @@
   - edxapp-sandbox
 
 - name: compiling all py files in the edx-platform repo
->>>>>>> 7bc2c211
   shell: "{{ edxapp_venv_bin }}/python -m compileall {{ edxapp_code_dir }}"
   sudo_user: "{{ edxapp_user }}"
   notify:
@@ -377,11 +327,7 @@
     config={{ supervisor_cfg }}
     name="edxapp:{{ item }}"
   sudo_user: "{{ supervisor_service_user }}"
-<<<<<<< HEAD
-  when: not devstack and celery_worker is not defined
-=======
   when: celery_worker is not defined and not devstack
->>>>>>> 7bc2c211
   with_items: service_variants_enabled
 
 - name: ensure edxapp_workers has started
