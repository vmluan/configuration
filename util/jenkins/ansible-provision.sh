--- conflicted
+++ resolved
@@ -79,7 +79,7 @@
 fi
 
 if [[ -z $instance_type ]]; then
-  instance_type="m1.medium"
+  instance_type="m3.medium"
 fi
 
 deploy_host="${dns_name}.${dns_zone}"
@@ -115,7 +115,7 @@
 EOF
 
 if [[ $basic_auth == "true" ]]; then
-
+    # vars specific to provisioning added to $extra-vars
     cat << EOF_AUTH >> $extra_vars_file
 NGINX_HTPASSWD_USER: $auth_user
 NGINX_HTPASSWD_PASS: $auth_pass
@@ -165,7 +165,10 @@
   - name: ${github_username}
     github: true
     type: admin
+dns_zone: $dns_zone
+rabbitmq_refresh: True
 USER_CMD_PROMPT: '[$name_tag] '
+elb: $elb
 EOF
     fi
 
@@ -190,19 +193,10 @@
 
 # If reconfigure was selected or if starting from an ubuntu 12.04 AMI
 # run non-deploy tasks for all roles
-if [[ $server_type == "ubuntu_12.04" ]]; then
-    ansible-playbook create_user.yml -i "${deploy_host}," -e@${extra_vars_file} -e@${WORKSPACE}/configuration-secure/ansible/vars/developer-sandbox.yml --user ubuntu
-fi
-
 if [[ $reconfigure == "true" || $server_type == "full_edx_installation_from_scratch" ]]; then
     cat $extra_vars_file
-<<<<<<< HEAD
     ansible-playbook edx_continuous_integration.yml -i "${deploy_host}," $extra_var_arg --user ubuntu 
-=======
-    ansible-playbook edx_continuous_integration.yml -i "${deploy_host}," -e@${extra_vars_file} -e@${WORKSPACE}/configuration-secure/ansible/vars/developer-sandbox.yml --user ubuntu
->>>>>>> bc23df7c
-fi
-
+fi
 
 if [[ $server_type == "full_edx_installation" ]]; then
     # Run deploy tasks for the roles selected
